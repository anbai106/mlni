import numpy as np
import scipy
import os, pickle
from sklearn.model_selection import StratifiedKFold, StratifiedShuffleSplit
from sklearn.cluster import KMeans
from sklearn.metrics import adjusted_rand_score, accuracy_score
from sklearn.metrics.ranking import roc_auc_score
from sklearn.svm import SVC
from joblib import dump
import pandas as pd
from multiprocessing.pool import ThreadPool
import nibabel as nib

__author__ = "Junhao Wen"
__copyright__ = "Copyright 2019-2020 The CBICA & SBIA Lab"
__credits__ = ["Junhao Wen, Erdem Varol"]
__license__ = "See LICENSE file"
__version__ = "0.1.0"
__maintainer__ = "Junhao Wen"
__email__ = "junhao.wen89@gmail.com"
__status__ = "Development"

def GLMcorrection(X_train, Y_train, covar_train, X_test, covar_test):
    """
    Eliminate the confound of covariate, such as age and sex, from the disease-based changes.
    Ref: "Age Correction in Dementia Matching to a Healthy Brain"
    :param X_train: array, training features
    :param Y_train: array, training labels
    :param covar_train: array, ttraining covariate data
    :param X_test: array, test labels
    :param covar_test: array, ttest covariate data
    :return: corrected training & test feature data
    """
    Yc = X_train[Y_train == -1]
    Xc = covar_train[Y_train == -1]
    Xc = np.concatenate((Xc, np.ones((Xc.shape[0], 1))), axis=1)
    beta = np.matmul(np.matmul(Yc.transpose(), Xc), np.linalg.inv(np.matmul(Xc.transpose(), Xc)))
    num_col = beta.shape[1]
    X_train_cor = (X_train.transpose() - np.matmul(beta[:, : num_col - 1], covar_train.transpose())).transpose()
    X_test_cor = (X_test.transpose() - np.matmul(beta[:, : num_col - 1], covar_test.transpose())).transpose()

    return X_train_cor, X_test_cor

def make_cv_partition(diagnosis, cv_strategy, output_dir, cv_repetition, seed=None):
    """
    Randomly generate the data split index for different CV strategy.

    :param diagnosis: the list for labels
    :param cv_repetition: the number of repetitions or folds
    :param output_dir: the output folder path
    :param cv_repetition: the number of repetitions for CV
    :param seed: random seed for sklearn split generator. Default is None
    :return:
    """
    unique = list(set(diagnosis))
    if len(unique) != 2:
        raise Exception("By default, HYDRA does clustering for patients based on two groups of subjects, controls vs patients")
    y = np.array(diagnosis)

    if cv_strategy == 'k_fold':
        splits_indices_pickle = os.path.join(output_dir, 'data_split_stratified_' + str(cv_repetition) + '-fold.pkl')

        ## try to see if the shuffle has been done
        if os.path.isfile(splits_indices_pickle):
            splits_indices = pickle.load(open(splits_indices_pickle, 'rb'))
        else:
            splits = StratifiedKFold(n_splits=cv_repetition, random_state=seed)
            splits_indices = list(splits.split(np.zeros(len(y)), y))
    elif cv_strategy == 'hold_out':
        splits_indices_pickle = os.path.join(output_dir, 'data_split_stratified_' + str(cv_repetition) + '-holdout.pkl')
        ## try to see if the shuffle has been done
        if os.path.isfile(splits_indices_pickle):
            splits_indices = pickle.load(open(splits_indices_pickle, 'rb'))
        else:
            splits = StratifiedShuffleSplit(n_splits=cv_repetition, test_size=0.2, random_state=seed)
            splits_indices = list(splits.split(np.zeros(len(y)), y))
    else:
        raise Exception("this cross validation strategy has not been implemented!")

    with open(splits_indices_pickle, 'wb') as s:
        pickle.dump(splits_indices, s)

    return splits_indices, splits_indices_pickle

def sample_dpp(evalue, evector, k=None):
    """
    sample a set Y from a dpp.  evalue, evector are a decomposed kernel, and k is (optionally) the size of the set to return
    :param evalue: eigenvalue
    :param evector: normalized eigenvector
    :param k: number of cluster
    :return:
    """
    if k == None:
        # choose eigenvectors randomly
        evalue = np.divide(evalue, (1 + evalue))
        evector = np.where(np.random.random(evalue.shape[0]) <= evalue)[0]
    else:
        v = sample_k(evalue, k) ## v here is a 1d array with size: k

    k = v.shape[0]
    v = v.astype(int)
    v = [i - 1 for i in v.tolist()]  ## due to the index difference between matlab & python, here, the element of v is for matlab
    V = evector[:, v]

    ## iterate
    y = np.zeros(k)
    for i in range(k, 0, -1):
        ## compute probabilities for each item
        P = np.sum(np.square(V), axis=1)
        P = P / np.sum(P)

        # choose a new item to include
        y[i-1] = np.where(np.random.rand(1) < np.cumsum(P))[0][0]
        y = y.astype(int)

        # choose a vector to eliminate
        j = np.where(V[y[i-1], :])[0][0]
        Vj = V[:, j]
        V = np.delete(V, j, 1)

        ## Update V
        if V.size == 0:
           pass
        else:
            V = np.subtract(V, np.multiply(Vj, (V[y[i-1], :] / Vj[y[i-1]])[:, np.newaxis]).transpose())  ## watch out the dimension here

        ## orthogonalize
        for m in range(i - 1):
            for n in range(m):
                V[:, m] = np.subtract(V[:, m], np.matmul(V[:, m].transpose(), V[:, n]) * V[:, n])

            V[:, m] = V[:, m] / np.linalg.norm(V[:, m])

    y = np.sort(y)

    return y

def sample_k(lambda_value, k):
    """
    Pick k lambdas according to p(S) \propto prod(lambda \in S)
    :param lambda_value: the corresponding eigenvalues
    :param k: the number of clusters
    :return:
    """

    ## compute elementary symmetric polynomials
    E = elem_sym_poly(lambda_value, k)

    ## ietrate over the lambda value
    num = lambda_value.shape[0]
    remaining = k
    S = np.zeros(k)
    while remaining > 0:
        #compute marginal of num given that we choose remaining values from 0:num-1
        if num == remaining:
            marg = 1
        else:
            marg = lambda_value[num-1] * E[remaining-1, num-1] / E[remaining, num]

        # sample marginal
        if np.random.rand(1) < marg:
            S[remaining-1] = num
            remaining = remaining - 1
        num = num - 1
    return S

def elem_sym_poly(lambda_value, k):
    """
    given a vector of lambdas and a maximum size k, determine the value of
    the elementary symmetric polynomials:
    E(l+1,n+1) = sum_{J \subseteq 1..n,|J| = l} prod_{i \in J} lambda(i)
    :param lambda_value: the corresponding eigenvalues
    :param k: number of clusters
    :return:
    """
    N = lambda_value.shape[0]
    E = np.zeros((k + 1, N + 1))
    E[0, :] = 1

    for i in range(1, k+1):
        for j in range(1, N+1):
            E[i, j] = E[i, j - 1] + lambda_value[j-1] * E[i - 1, j - 1]

    return E

def proportional_assign(l, d):
    """
    Proportional assignment based on margin
    :param l: int
    :param d: int
    :return:
    """
    np.seterr(divide='ignore', invalid='ignore')
    invL = np.divide(1, l)
    idx = np.isinf(invL)
    invL[idx] = d[idx]

    for i in range(l.shape[0]):
        pos = np.where(invL[i, :] > 0)[0]
        neg = np.where(invL[i, :] < 0)[0]
        if pos.size != 0:
            invL[i, neg] = 0
        else:
            invL[i, :] = np.divide(invL[i, :], np.amin(invL[i, :]))
            invL[i, invL[i, :] < 1] = 0

    S = np.multiply(invL, np.divide(1, np.sum(invL, axis=1))[:, np.newaxis])

    return S

def check_symmetric(a, rtol=1e-05, atol=1e-08):
    """
    Check if the numpy array is symmetric or not
    Args:
        a:
        rtol:
        atol:

    Returns:

    """
    result = np.allclose(a, a.T, rtol=rtol, atol=atol)
    return result

def consensus_clustering(clustering_results, k):
    """
    This function performs consensus clustering on a co-occurence matrix
    :param clustering_results: an array containing all the clustering results across different iterations, in order to
    perform
    :param k: number of clusters
    :return:
    """

    num_pt = clustering_results.shape[0]
    cooccurence_matrix = np.zeros((num_pt, num_pt))

    for i in range(num_pt - 1):
        for j in range(i + 1, num_pt):
            cooccurence_matrix[i, j] = sum(clustering_results[i, :] == clustering_results[j, :])

    cooccurence_matrix = np.add(cooccurence_matrix, cooccurence_matrix.transpose())
    ## here is to compute the Laplacian matrix
    Laplacian = np.subtract(np.diag(np.sum(cooccurence_matrix, axis=1)), cooccurence_matrix)

    Laplacian_norm = np.subtract(np.eye(num_pt), np.matmul(np.matmul(np.diag(1 / np.sqrt(np.sum(cooccurence_matrix, axis=1))), cooccurence_matrix), np.diag(1 / np.sqrt(np.sum(cooccurence_matrix, axis=1)))))
    ## replace the nan with 0
    Laplacian_norm = np.nan_to_num(Laplacian_norm)

    ## check if the Laplacian norm is symmetric or not, because matlab eig function will automatically check this, but not in numpy or scipy
    if check_symmetric(Laplacian_norm):
        ## extract the eigen value and vector
        ## matlab eig equivalence is eigh, not eig from numpy or scipy, see this post: https://stackoverflow.com/questions/8765310/scipy-linalg-eig-return-complex-eigenvalues-for-covariance-matrix
        ## Note, the eigenvector is not unique, thus the matlab and python eigenvector may be different, but this will not affect the results.
        evalue, evector = scipy.linalg.eigh(Laplacian_norm)
    else:
        # evalue, evector = np.linalg.eig(Laplacian_norm)
        raise Exception("The Laplacian matrix should be symmetric here...")

    ## check if the eigen vector is complex
    if np.any(np.iscomplex(evector)):
        evalue, evector = scipy.linalg.eigh(Laplacian)

    ## create the kmean algorithm with sklearn
    kmeans = KMeans(n_clusters=k, n_init=20).fit(evector.real[:, 0: k])
    final_predict = kmeans.labels_

    return final_predict

def cv_cluster_stability(result, k):
    """
    To compute the adjusted rand index across different pair of 2 folds cross CV
    Args:
        result: results containing all clustering assignment across all repetitions for CV
        k: number of clusters
    Returns:

    """
    num_pair = 0
    aris = []
    if k == 1:
        adjusted_rand_index = 0  ## note, here, we manually set it to be 0, because it does not make sense when k==1.
    else:
        for i in range(result.shape[1] - 1):
            for j in range(i+1, result.shape[1]):
                num_pair += 1
                non_zero_index = np.all(result[:, [i, j]], axis=1)
                pair_result = result[:, [i, j]][non_zero_index]
                ari = adjusted_rand_score(pair_result[:, 0], pair_result[:, 1])
                aris.append(ari)

        adjusted_rand_index = np.mean(np.asarray(aris))

    return adjusted_rand_index

def evaluate_prediction(y, y_hat):
    """
    Caculate the performance for classification.
    Note: positive value is 1 (PT) and negative is 0 (CN).
    Args:
        y: ground truth for label
        y_hat: predicted value for label

    Returns:

    """
    true_positive = 0.0
    true_negative = 0.0
    false_positive = 0.0
    false_negative = 0.0

    tp = []
    tn = []
    fp = []
    fn = []

    for i in range(len(y)):
        if y[i] == 1:
            if y_hat[i] == 1:
                true_positive += 1
                tp.append(i)
            else:
                false_negative += 1
                fn.append(i)
        else:  # -1
            if y_hat[i] == 0:
                true_negative += 1
                tn.append(i)
            else:
                false_positive += 1
                fp.append(i)

    accuracy = (true_positive + true_negative) / (true_positive + true_negative + false_positive + false_negative)

    if (true_positive + false_negative) != 0:
        sensitivity = true_positive / (true_positive + false_negative)
    else:
        sensitivity = 0.0

    if (false_positive + true_negative) != 0:
        specificity = true_negative / (false_positive + true_negative)
    else:
        specificity = 0.0

    if (true_positive + false_positive) != 0:
        ppv = true_positive / (true_positive + false_positive)
    else:
        ppv = 0.0

    if (true_negative + false_negative) != 0:
        npv = true_negative / (true_negative + false_negative)
    else:
        npv = 0.0

    balanced_accuracy = (sensitivity + specificity) / 2

    results = {'accuracy': accuracy,
               'balanced_accuracy': balanced_accuracy,
               'sensitivity': sensitivity,
               'specificity': specificity,
               'ppv': ppv,
               'npv': npv,
               'confusion_matrix': {'tp': len(tp), 'tn': len(tn), 'fp': len(fp), 'fn': len(fn)}
               }

    return results

def hydra_solver_svm(num_repetition, X, y, k, output_dir, num_consensus, num_iteration, tol, balanced, predefined_c, weight_initialization_type, n_threads, save_models, verbose):
    """
    This is the main function of HYDRA, which find the convex polytope using a supervised classification fashion.
    Args:
        num_repetition: int, number of repetitions for CV
        X: input matrix for features
        y: input for group label
        k: number of clusters
        output_dir: the path for output
        num_consensus: int, number of runs for consensus clustering
        num_iteration: int, number of maximum iterations for running HYDRA
        tol: float, tolerance value for model convergence
        balanced: if sample imbalance should be considered during model optimization
        predefined_c: predefined c for SVM for clustering
        weight_initialization_type: the type of initialization of the weighted sample matrix
        n_threads: number of threads used
        save_models: if save all models during CV
        verbose: if output is verbose

    Returns:

    """
    censensus_assignment = np.zeros((y[y == 1].shape[0], num_consensus)) ## only consider the PTs

    index_pt = np.where(y == 1)[0]  # index for PTs
    index_cn = np.where(y == -1)[0]  # index for CNs

    for i in range(num_consensus):
        weight_sample = np.ones((y.shape[0], k)) / k
        ## depending on the weight initialization strategy, random hyperplanes were initialized with maximum diversity to constitute the convex polytope
        weight_sample_pt = hydra_init_weight(X, y, k, index_pt, index_cn, weight_initialization_type)
        weight_sample[index_pt] = weight_sample_pt  ## only replace the sample weight of the PT group
        ## cluster assignment is based on this svm scores across different SVM/hyperplanes
        svm_scores = np.zeros((weight_sample.shape[0], weight_sample.shape[1]))
        update_weights_pool = ThreadPool(n_threads)

        for j in range(num_iteration):
            for m in range(k):
                sample_weight = np.ascontiguousarray(weight_sample[:, m])
                if np.count_nonzero(sample_weight[index_pt]) == 0:
                    if verbose == True:
                        print("Cluster dropped, meaning that all PT has been assigned to one single hyperplane in iteration: %d" % (j-1))
                        print("Be careful, this could cause problem because of the ill-posed solution. Especially when k==2")
                else:
                    results = update_weights_pool.apply_async(launch_svc, args=(X, y, predefined_c, sample_weight, balanced))
                    weight_coef = results.get()[0]
                    intesept = results.get()[1]
                    ## Apply the data again the trained model to get the final SVM scores
                    svm_scores[:, m] = (np.matmul(weight_coef, X.transpose()) + intesept).transpose().squeeze()

            cluster_index = np.argmax(svm_scores[index_pt], axis=1)

            ## decide the converge of the polytope based on the toleration
            weight_sample_hold = weight_sample.copy()
            # after each iteration, first set the weight of patient rows to be 0
            weight_sample[index_pt, :] = 0
            # then set the pt's weight to be 1 for the assigned hyperplane
            for n in range(len(index_pt)):
                weight_sample[index_pt[n], cluster_index[n]] = 1

            ## check the loss comparted to the tolorence for stopping criteria
            loss = np.linalg.norm(np.subtract(weight_sample, weight_sample_hold), ord='fro')
            if verbose == True:
                print("The loss is: %f" % loss)
            if loss < tol:
                if verbose == True:
                    print("The polytope has been converged for iteration %d in finding %d clusters in consensus running: %d" % (j, k, i))
                break
        update_weights_pool.close()
        update_weights_pool.join()

        ## update the cluster index for the consensus clustering
        censensus_assignment[:, i] = cluster_index + 1

    ## do censensus clustering
    final_predict = consensus_clustering(censensus_assignment.astype(int), k)

    ## after deciding the final convex polytope, we refit the training data once to save the best model
    weight_sample_final = np.zeros((y.shape[0], k))
    ## change the weight of PTs to be 1, CNs to be 1/k

    # then set the pt's weight to be 1 for the assigned hyperplane
    for n in range(len(index_pt)):
        weight_sample_final[index_pt[n], final_predict[n]] = 1

    weight_sample_final[index_cn] = 1 / k
    update_weights_pool_final = ThreadPool(n_threads)
    ## create the final polytope by applying all weighted subjects
    for o in range(k):
        sample_weight = np.ascontiguousarray(weight_sample_final[:, o])
        results = update_weights_pool_final.apply_async(launch_svc, args=(X, y, predefined_c, sample_weight, balanced))
        
        if not os.path.exists(os.path.join(output_dir, str(k) + '_clusters', 'models')):
            os.makedirs(os.path.join(output_dir, str(k) + '_clusters', 'models'))

        ## save the final model for the k SVMs/hyperplanes
        if save_models == True:
            if not os.path.exists(os.path.join(output_dir, str(k) + '_clusters', 'models')):
                os.makedirs(os.path.join(output_dir, str(k) + '_clusters', 'models'))

            dump(results.get()[2], os.path.join(output_dir,  str(k) + '_clusters', 'models', 'svm-' + str(o) + '_cv_' + str(num_repetition) + '.joblib'))
        else: 
        ## only save the last repetition
            if not os.path.isfile(os.path.join(output_dir,  str(k) + '_clusters', 'models', 'svm-' + str(o) + '_last_repetition.joblib')):
                dump(results.get()[2], os.path.join(output_dir,  str(k) + '_clusters', 'models', 'svm-' + str(o) + '_last_repetition.joblib'))    
    update_weights_pool_final.close()
    update_weights_pool_final.join()

    y[index_pt] = final_predict + 1

    if not os.path.exists(os.path.join(output_dir, str(k) + '_clusters', 'tsv')):
        os.makedirs(os.path.join(output_dir, str(k) + '_clusters', 'tsv'))

    ### save results also in tsv file for each repetition
    ## save the assigned weight for each subject across k-fold
    columns = ['hyperplane' + str(i) for i in range(k)]
    weight_sample_df = pd.DataFrame(weight_sample_final, columns=columns)
    weight_sample_df.to_csv(os.path.join(output_dir, str(k) + '_clusters', 'tsv', 'weight_sample_cv_' + str(num_repetition) + '.tsv'), index=False, sep='\t', encoding='utf-8')

    ## save the final_predict_all
    columns = ['y_hat']
    y_hat_df = pd.DataFrame(y, columns=columns)
    y_hat_df.to_csv(os.path.join(output_dir, str(k) + '_clusters', 'tsv', 'y_hat_cv_' + str(num_repetition) + '.tsv'), index=False, sep='\t', encoding='utf-8')

    ## save the pt index
    columns = ['pt_index']
    pt_df = pd.DataFrame(index_pt, columns=columns)
    pt_df.to_csv(os.path.join(output_dir, str(k) + '_clusters', 'tsv', 'pt_index_cv_' + str(num_repetition) + '.tsv'), index=False, sep='\t', encoding='utf-8')

    return y

def hydra_init_weight(X, y, k, index_pt, index_cn, weight_initialization_type):
    """
    Function performs initialization for the polytope of pyhydra
    Args:
        X: the input features
        y: the label
        k: number of predefined clusters
        index_pt: list, the index for patient subjects
        index_cn: list, the index for control subjects
        weight_initialization_type: the type of chosen initialization method
    Returns:

    """
    if weight_initialization_type == "DPP":  ##
        num_subject = y.shape[0]
        W = np.zeros((num_subject, X.shape[1]))
        for j in range(num_subject):
            ipt = np.random.randint(index_pt.shape[0])
            icn = np.random.randint(index_cn.shape[0])
            W[j, :] = X[index_pt[ipt], :] - X[index_cn[icn], :]

        KW = np.matmul(W, W.transpose())
        KW = np.divide(KW, np.sqrt(np.multiply(np.diag(KW)[:, np.newaxis], np.diag(KW)[:, np.newaxis].transpose())))
        evalue, evector = np.linalg.eig(KW)
        Widx = sample_dpp(np.real(evalue), np.real(evector), k)
        prob = np.zeros((len(index_pt), k))  # only consider the PTs

        for i in range(k):
            prob[:, i] = np.matmul(np.multiply(X[index_pt, :], np.divide(1, np.linalg.norm(X[index_pt, :], axis=1))[:, np.newaxis]), W[Widx[i], :].transpose())

        l = np.minimum(prob - 1, 0)
        d = prob - 1
        S = proportional_assign(l, d)

    elif weight_initialization_type == "random_hyperplane":
        print("TODO")

    elif weight_initialization_type == "random_assign":
        S = random_init_dirichlet(k, len(index_pt))

    elif weight_initialization_type == "k_means":
        print("TODO")
    else:
        raise Exception("Not implemented yet!")

    return S

def launch_svc(X, y, predefined_c, sample_weight, balanced):
    """
    Lauch svc classifier of sklearn
    Args:
        X: input matrix for features
        y: input matrix for label
        predefined_c: predefined C
        sample_weight: the weighted sample matrix
        balanced:

    Returns:

    """
    if not balanced:
        model = SVC(kernel='linear', C=predefined_c)
    else:
        model = SVC(kernel='linear', C=predefined_c, class_weight='balanced')

    ## fit the different SVM/hyperplanes
    model.fit(X, y, sample_weight=sample_weight)

    weight_coef = model.coef_
    intesept = model.intercept_

    return weight_coef, intesept, model

def random_init_dirichlet(k, num_pt):
    """
    a sample from a dirichlet distribution
    :param k: number of clusters
    :param num_pt: number of PT
    :return:
    """
    a = np.ones(k)
    s = np.random.dirichlet(a, num_pt)

    return s

def load_data(image_list, mask=True):
    """
    Load the image data with/without mask
    Args:
        image_list: list, containing all image path
        mask: if mask out the background or not

    Returns:

    """
    data = None
    shape = None
    data_mask = None
    first = True

    for i in range(len(image_list)):
        subj = nib.load(image_list[i])
        subj_data = np.nan_to_num(subj.get_data(caching='unchanged'))
        shape = subj_data.shape
        ## change dtype to float32 to save memory, in case number of images is huge, consider downsample the image resolution.
        subj_data = subj_data.flatten().astype('float32')
        subj_data[subj_data < 0] = 0

        # Memory allocation for ndarray containing all data to avoid copying the array for each new subject
        if first:
            data = np.ndarray(shape=(len(image_list), subj_data.shape[0]), dtype=float, order='C')
            first = False

        data[i, :] = subj_data

    if mask:
        data_mask = (data != 0).sum(axis=0) != 0
        data = data[:, data_mask]

    return data, shape, data_mask

def revert_mask(weights, mask, shape):
    """
    Args:
        weights:
        mask:
        shape:
    Returns:
    """

    z = np.zeros(np.prod(shape))
    z[mask] = weights

    new_weights = np.reshape(z, shape)

    return new_weights

<<<<<<< HEAD
def soft_majority_voting(output_dir, C_list, cv_repetition):
=======
def gram_matrix_linear(data):
    return np.dot(data, data.transpose())

def soft_majority_voting(output_dir, C_list):
>>>>>>> d018875e
    """
    This is to perform soft majority voting for the final classification across different scales of opNMF.
    Note that soft voting is only recommended if the classifiers are well-calibrated, though SVM is not in this case.
    Args:
        output_dir:
        C_list:

    Returns:

    """
    ### take the mean results
    resutls_repetitions = []
    ### mkdir the iteration folder
    for i in range(cv_repetition):
        iteration_dir = os.path.join(output_dir, 'ensemble', 'iteration-' + str(i))
        if not os.path.exists(iteration_dir):
            os.makedirs(iteration_dir)
        ## read the test_subjects.tsv from each component
        for j in C_list:
            test_results_tsv = os.path.join(output_dir, 'component_' + str(j), 'classification', 'iteration-' + str(i), 'test_subjects.tsv')
            df = pd.read_csv(test_results_tsv, sep='\t')
            if j == C_list[0]:
                df_final = df.copy()
            else:
                ### concatenate the new df to previous df
                df_final = pd.concat([df_final, df['proba_test_index1']], axis=1)
                ## rename the proba_test_index1
            df_final.rename({'proba_test_index1': 'proba_test_index1_C' + str(j)}, axis=1, inplace=True)

        ### perform soft voting to decide the final probability
        columns_to_mean = ['proba_test_index1_C' + str(k) for k in C_list]
        df_final['proba_test_index1'] = df_final[columns_to_mean].mean(axis=1)
        df_final.drop(columns=columns_to_mean, inplace=True)
        ## decide the finla y_hat
        df_final['y_hat_ensemble'] = (df_final['proba_test_index1'] > 0.5).astype(int)
        del df_final['y_hat']
        columns_to_reorder = ['iteration', 'y', 'y_hat_ensemble', 'subject_index', 'proba_test_index1']
        df_final = df_final[columns_to_reorder]
        auc = roc_auc_score(df_final['y'].to_numpy(), df_final['proba_test_index1'].to_numpy())
        results_dic = evaluate_prediction(list(df_final['y'].to_numpy()), list(df_final['y_hat_ensemble'].to_numpy()))
        ## calculate the results.tsv
        results_df = pd.DataFrame({'balanced_accuracy': results_dic['balanced_accuracy'],
                                   'auc': auc,
                                   'accuracy': results_dic['accuracy'],
                                   'sensitivity': results_dic['sensitivity'],
                                   'specificity': results_dic['specificity'],
                                   'ppv': results_dic['ppv'],
                                   'npv': results_dic['npv']}, index=['i', ])
        results_df.to_csv(os.path.join(iteration_dir, 'results.tsv'), index=False, sep='\t', encoding='utf-8')
        resutls_repetitions.append(results_df)

    all_results = pd.concat(resutls_repetitions)
    all_results.to_csv(os.path.join(output_dir, 'ensemble', 'results.tsv'), index=False, sep='\t', encoding='utf-8')
    mean_results = pd.DataFrame(all_results.apply(np.nanmean).to_dict(), columns=all_results.columns, index=[0, ])
    mean_results.to_csv(os.path.join(output_dir, 'ensemble', 'mean_results.tsv'), index=False, sep='\t', encoding='utf-8')

    print("Mean results of the classification after voting:")
    print("Balanced accuracy: %s" % (mean_results['balanced_accuracy'].to_string(index=False)))
    print("specificity: %s" % (mean_results['specificity'].to_string(index=False)))
    print("sensitivity: %s" % (mean_results['sensitivity'].to_string(index=False)))
    print("auc: %s" % (mean_results['auc'].to_string(index=False)))

    return None

def hard_majority_voting(output_dir, C_list, cv_repetition):
    """
    This is to perform hard majority voting for the final classification across different scales of opNMF.
    Args:
        output_dir:
        C_list:

    Returns:

    """
    ### take the mean results
    resutls_repetitions = []
    ### mkdir the iteration folder
    for i in range(cv_repetition):
        iteration_dir = os.path.join(output_dir, 'ensemble', 'iteration-' + str(i))
        if not os.path.exists(iteration_dir):
            os.makedirs(iteration_dir)
        ## read the test_subjects.tsv from each component
        for j in C_list:
            test_results_tsv = os.path.join(output_dir, 'component_' + str(j), 'classification', 'iteration-' + str(i), 'test_subjects.tsv')
            df = pd.read_csv(test_results_tsv, sep='\t')
            if j == C_list[0]:
                df_final = df.copy()
            else:
                ### concatenate the new df to previous df
                df_final = pd.concat([df_final, df['y_hat']], axis=1)
                ## rename the proba_test_index1
            df_final.rename({'y_hat': 'y_hat_C' + str(j)}, axis=1, inplace=True)

        ### perform hard voting to decide the final probability
        columns_to_mode = ['y_hat_C' + str(k) for k in C_list]
        df_final['y_hat_ensemble'] = df_final[columns_to_mode].mode(axis=1)
        df_final.drop(columns=columns_to_mode, inplace=True)
        columns_to_reorder = ['iteration', 'y', 'y_hat_ensemble', 'subject_index']
        df_final = df_final[columns_to_reorder]
        results_dic = evaluate_prediction(list(df_final['y'].to_numpy()), list(df_final['y_hat_ensemble'].to_numpy()))
        ## calculate the results.tsv
        results_df = pd.DataFrame({'balanced_accuracy': results_dic['balanced_accuracy'],
                                   'accuracy': results_dic['accuracy'],
                                   'sensitivity': results_dic['sensitivity'],
                                   'specificity': results_dic['specificity'],
                                   'ppv': results_dic['ppv'],
                                   'npv': results_dic['npv']}, index=['i', ])
        results_df.to_csv(os.path.join(iteration_dir, 'results.tsv'), index=False, sep='\t', encoding='utf-8')
        resutls_repetitions.append(results_df)

    all_results = pd.concat(resutls_repetitions)
    all_results.to_csv(os.path.join(output_dir, 'ensemble', 'results.tsv'), index=False, sep='\t', encoding='utf-8')
    mean_results = pd.DataFrame(all_results.apply(np.nanmean).to_dict(), columns=all_results.columns, index=[0, ])
    mean_results.to_csv(os.path.join(output_dir, 'ensemble', 'mean_results.tsv'), index=False, sep='\t', encoding='utf-8')

    print("Mean results of the classification after voting:")
    print("Balanced accuracy: %s" % (mean_results['balanced_accuracy'].to_string(index=False)))
    print("specificity: %s" % (mean_results['specificity'].to_string(index=False)))
    print("sensitivity: %s" % (mean_results['sensitivity'].to_string(index=False)))

    return None

def consensus_classification(classification_results, k, ground_truth):
    """
    This function performs consensus classification based on a co-occurence matrix
    :param classification_results: an array containing all the clustering results across different iterations, in order to
    perform
    :param k: number of clusters
    :return:
    """

    num_pt = classification_results.shape[0]
    cooccurence_matrix = np.zeros((num_pt, num_pt))

    for i in range(num_pt - 1):
        for j in range(i + 1, num_pt):
            cooccurence_matrix[i, j] = sum(classification_results[i, :] == classification_results[j, :])

    cooccurence_matrix = np.add(cooccurence_matrix, cooccurence_matrix.transpose())
    ## here is to compute the Laplacian matrix
    Laplacian = np.subtract(np.diag(np.sum(cooccurence_matrix, axis=1)), cooccurence_matrix)

    Laplacian_norm = np.subtract(np.eye(num_pt), np.matmul(np.matmul(np.diag(1 / np.sqrt(np.sum(cooccurence_matrix, axis=1))), cooccurence_matrix), np.diag(1 / np.sqrt(np.sum(cooccurence_matrix, axis=1)))))
    ## replace the nan with 0
    Laplacian_norm = np.nan_to_num(Laplacian_norm)

    ## check if the Laplacian norm is symmetric or not, because matlab eig function will automatically check this, but not in numpy or scipy
    if check_symmetric(Laplacian_norm):
        ## extract the eigen value and vector
        ## matlab eig equivalence is eigh, not eig from numpy or scipy, see this post: https://stackoverflow.com/questions/8765310/scipy-linalg-eig-return-complex-eigenvalues-for-covariance-matrix
        ## Note, the eigenvector is not unique, thus the matlab and python eigenvector may be different, but this will not affect the results.
        evalue, evector = scipy.linalg.eigh(Laplacian_norm)
    else:
        # evalue, evector = np.linalg.eig(Laplacian_norm)
        raise Exception("The Laplacian matrix should be symmetric here...")

    ## check if the eigen vector is complex
    if np.any(np.iscomplex(evector)):
        evalue, evector = scipy.linalg.eigh(Laplacian)

    ## create the kmean algorithm with sklearn
    kmeans = KMeans(n_clusters=k, n_init=20).fit(evector.real[:, 0: k])
    final_predict = kmeans.labels_

    ### since the order of the clustering does not make any sense, we will decide the final predict based on permutation of the final_predict.
    ## WARN: we assume that the original classification perform bettern than random chance, i.e., accuracy > 0.5
    acc_1 = accuracy_score(ground_truth, final_predict)
    ## swap the cluster labels
    final_predict_swapped = []
    for i in list(final_predict):
        if i == 0:
            final_predict_swapped.append(1)
        elif i ==1:
            final_predict_swapped.append(0)
        else:
            raise Exception("Something wrong here!")

    if acc_1 > 0.5:
        pass
    else:
        final_predict = final_predict_swapped

    return final_predict

def consensus_voting(output_dir, C_list, cv_repetition):
    """
    This is to perform consensus voting based on Spectral clustering.
    Args:
        output_dir:
        C_list:

    Returns:

    """
    ### take the mean results
    resutls_repetitions = []
    ### mkdir the iteration folder
    for i in range(cv_repetition):
        iteration_dir = os.path.join(output_dir, 'ensemble', 'iteration-' + str(i))
        if not os.path.exists(iteration_dir):
            os.makedirs(iteration_dir)
        ## read the test_subjects.tsv from each component
        for j in C_list:
            test_results_tsv = os.path.join(output_dir, 'component_' + str(j), 'classification', 'iteration-' + str(i), 'test_subjects.tsv')
            df = pd.read_csv(test_results_tsv, sep='\t')
            if j == C_list[0]:
                df_final = df.copy()
            else:
                ### concatenate the new df to previous df
                df_final = pd.concat([df_final, df['y_hat']], axis=1)
                ## rename the proba_test_index1
            df_final.rename({'y_hat': 'y_hat_C' + str(j)}, axis=1, inplace=True)

        ### perform consensus voting to decide the final probability
        columns_to_consensus = ['y_hat_C' + str(k) for k in C_list]
        classification_results = df_final[columns_to_consensus].to_numpy()
        ground_truth = df_final['y'].to_numpy()
        final_predict = consensus_classification(classification_results, 2, ground_truth)
        df_final['y_hat_ensemble'] = final_predict

        df_final.drop(columns=columns_to_consensus, inplace=True)
        columns_to_reorder = ['iteration', 'y', 'y_hat_ensemble', 'subject_index']
        df_final = df_final[columns_to_reorder]
        results_dic = evaluate_prediction(list(df_final['y'].to_numpy()), list(df_final['y_hat_ensemble'].to_numpy()))
        ## calculate the results.tsv
        results_df = pd.DataFrame({'balanced_accuracy': results_dic['balanced_accuracy'],
                                   'accuracy': results_dic['accuracy'],
                                   'sensitivity': results_dic['sensitivity'],
                                   'specificity': results_dic['specificity'],
                                   'ppv': results_dic['ppv'],
                                   'npv': results_dic['npv']}, index=['i', ])
        results_df.to_csv(os.path.join(iteration_dir, 'results.tsv'), index=False, sep='\t', encoding='utf-8')
        resutls_repetitions.append(results_df)

    all_results = pd.concat(resutls_repetitions)
    all_results.to_csv(os.path.join(output_dir, 'ensemble', 'results.tsv'), index=False, sep='\t', encoding='utf-8')
    mean_results = pd.DataFrame(all_results.apply(np.nanmean).to_dict(), columns=all_results.columns, index=[0, ])
    mean_results.to_csv(os.path.join(output_dir, 'ensemble', 'mean_results.tsv'), index=False, sep='\t', encoding='utf-8')

    print("Mean results of the classification after voting:")
    print("Balanced accuracy: %s" % (mean_results['balanced_accuracy'].to_string(index=False)))
    print("specificity: %s" % (mean_results['specificity'].to_string(index=False)))
    print("sensitivity: %s" % (mean_results['sensitivity'].to_string(index=False)))

    return None<|MERGE_RESOLUTION|>--- conflicted
+++ resolved
@@ -632,14 +632,11 @@
 
     return new_weights
 
-<<<<<<< HEAD
-def soft_majority_voting(output_dir, C_list, cv_repetition):
-=======
 def gram_matrix_linear(data):
     return np.dot(data, data.transpose())
 
-def soft_majority_voting(output_dir, C_list):
->>>>>>> d018875e
+
+def soft_majority_voting(output_dir, C_list, cv_repetition):
     """
     This is to perform soft majority voting for the final classification across different scales of opNMF.
     Note that soft voting is only recommended if the classifiers are well-calibrated, though SVM is not in this case.
@@ -659,7 +656,8 @@
             os.makedirs(iteration_dir)
         ## read the test_subjects.tsv from each component
         for j in C_list:
-            test_results_tsv = os.path.join(output_dir, 'component_' + str(j), 'classification', 'iteration-' + str(i), 'test_subjects.tsv')
+            test_results_tsv = os.path.join(output_dir, 'component_' + str(j), 'classification', 'iteration-' + str(i),
+                                            'test_subjects.tsv')
             df = pd.read_csv(test_results_tsv, sep='\t')
             if j == C_list[0]:
                 df_final = df.copy()
@@ -694,7 +692,8 @@
     all_results = pd.concat(resutls_repetitions)
     all_results.to_csv(os.path.join(output_dir, 'ensemble', 'results.tsv'), index=False, sep='\t', encoding='utf-8')
     mean_results = pd.DataFrame(all_results.apply(np.nanmean).to_dict(), columns=all_results.columns, index=[0, ])
-    mean_results.to_csv(os.path.join(output_dir, 'ensemble', 'mean_results.tsv'), index=False, sep='\t', encoding='utf-8')
+    mean_results.to_csv(os.path.join(output_dir, 'ensemble', 'mean_results.tsv'), index=False, sep='\t',
+                        encoding='utf-8')
 
     print("Mean results of the classification after voting:")
     print("Balanced accuracy: %s" % (mean_results['balanced_accuracy'].to_string(index=False)))
